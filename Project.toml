--- conflicted
+++ resolved
@@ -1,10 +1,6 @@
 name = "GaussianRandomFields"
 uuid = "e4b2fa32-6e09-5554-b718-106ed5adafe9"
-<<<<<<< HEAD
 version = "2.1.1"
-=======
-version = "2.1.2"
->>>>>>> 637839c2
 
 [deps]
 Arpack = "7d9fca2a-8960-54d3-9f78-7d1dccf2cb97"
