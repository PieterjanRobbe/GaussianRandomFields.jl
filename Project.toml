name = "GaussianRandomFields"
uuid = "e4b2fa32-6e09-5554-b718-106ed5adafe9"
version = "2.2.5"

[deps]
Arpack = "7d9fca2a-8960-54d3-9f78-7d1dccf2cb97"
FFTW = "7a1cc6ca-52ef-59f5-83cd-3a7055c09341"
FastGaussQuadrature = "442a2c76-b920-505d-bb47-c5924d526838"
LinearAlgebra = "37e2e46d-f89d-539d-b4ee-838fcccc9c8e"
Plots = "91a5bcdd-55d7-5caf-9e0b-520d859cae80"
Random = "9a3f8284-a2c9-5f02-9a11-845980a1fd5c"
RecipesBase = "3cdcf5f2-1ef4-517c-9805-6587b60abb01"
SpecialFunctions = "276daf66-3868-5448-9aa4-cd146d93841b"
Statistics = "10745b16-79ce-11e8-11f9-7d13ad32a3b2"
StatsBase = "2913bbd2-ae8a-5f71-8c99-4fb6c76f3a91"

[compat]
<<<<<<< HEAD
FastGaussQuadrature = "1"
SpecialFunctions = "2"
StatsBase = "0.34"
=======
RecipesBase = "1"
>>>>>>> 5b47586e

[extras]
Plots = "91a5bcdd-55d7-5caf-9e0b-520d859cae80"
Suppressor = "fd094767-a336-5f1f-9728-57cf17d0bbfb"
Test = "8dfed614-e22c-5e08-85e1-65c5234f0b40"

[targets]
test = ["Test", "Suppressor", "Plots"]<|MERGE_RESOLUTION|>--- conflicted
+++ resolved
@@ -15,13 +15,10 @@
 StatsBase = "2913bbd2-ae8a-5f71-8c99-4fb6c76f3a91"
 
 [compat]
-<<<<<<< HEAD
 FastGaussQuadrature = "1"
 SpecialFunctions = "2"
 StatsBase = "0.34"
-=======
 RecipesBase = "1"
->>>>>>> 5b47586e
 
 [extras]
 Plots = "91a5bcdd-55d7-5caf-9e0b-520d859cae80"
