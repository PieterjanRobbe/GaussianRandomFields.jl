name = "GaussianRandomFields"
uuid = "e4b2fa32-6e09-5554-b718-106ed5adafe9"
version = "2.2.5"

[deps]
Arpack = "7d9fca2a-8960-54d3-9f78-7d1dccf2cb97"
FFTW = "7a1cc6ca-52ef-59f5-83cd-3a7055c09341"
FastGaussQuadrature = "442a2c76-b920-505d-bb47-c5924d526838"
LinearAlgebra = "37e2e46d-f89d-539d-b4ee-838fcccc9c8e"
Plots = "91a5bcdd-55d7-5caf-9e0b-520d859cae80"
Random = "9a3f8284-a2c9-5f02-9a11-845980a1fd5c"
RecipesBase = "3cdcf5f2-1ef4-517c-9805-6587b60abb01"
SpecialFunctions = "276daf66-3868-5448-9aa4-cd146d93841b"
Statistics = "10745b16-79ce-11e8-11f9-7d13ad32a3b2"
StatsBase = "2913bbd2-ae8a-5f71-8c99-4fb6c76f3a91"

[compat]
<<<<<<< HEAD
<<<<<<< HEAD
FastGaussQuadrature = "1"
SpecialFunctions = "2"
StatsBase = "0.34"
RecipesBase = "1"
FFTW = "1"
Plots = "1"
Arpack = "0.5"
Statistics = "1"
=======
Arpack = "0.4, 0.5"
FFTW = "1.2"
FastGaussQuadrature = "0.5, 1"
RecipesBase = "1.0"
SpecialFunctions = "0.10, 1.0, 2"
StatsBase = "^0.33, 0.34"
>>>>>>> f7d617ee
julia = "1"

[extras]
Plots = "91a5bcdd-55d7-5caf-9e0b-520d859cae80"
Suppressor = "fd094767-a336-5f1f-9728-57cf17d0bbfb"
Test = "8dfed614-e22c-5e08-85e1-65c5234f0b40"

[targets]
test = ["Test", "Suppressor", "Plots"]<|MERGE_RESOLUTION|>--- conflicted
+++ resolved
@@ -15,8 +15,6 @@
 StatsBase = "2913bbd2-ae8a-5f71-8c99-4fb6c76f3a91"
 
 [compat]
-<<<<<<< HEAD
-<<<<<<< HEAD
 FastGaussQuadrature = "1"
 SpecialFunctions = "2"
 StatsBase = "0.34"
@@ -25,14 +23,6 @@
 Plots = "1"
 Arpack = "0.5"
 Statistics = "1"
-=======
-Arpack = "0.4, 0.5"
-FFTW = "1.2"
-FastGaussQuadrature = "0.5, 1"
-RecipesBase = "1.0"
-SpecialFunctions = "0.10, 1.0, 2"
-StatsBase = "^0.33, 0.34"
->>>>>>> f7d617ee
 julia = "1"
 
 [extras]
